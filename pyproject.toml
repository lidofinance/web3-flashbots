[tool.poetry]
name = "flashbots"
<<<<<<< HEAD
version = "1.0.0"
=======
version = "0.4.4"
>>>>>>> 9e694d37
description = ""
readme = "README.md"
authors = ["Georgios Konstantopoulos <me@gakonst.com>", "Nikolas Papaioannou <n0k0@hacky.software>"]

[tool.poetry.dependencies]
python = "^3.9"
web3 = ">=5.19.0, <6"

[tool.poetry.dev-dependencies]
black = "^20.8b1"
vcrpy = "^4.1.1"
pytest-recording = "^0.11.0"

[tool.black]
line-length = 88

[build-system]
requires = ["poetry-core>=1.0.0"]
build-backend = "poetry.core.masonry.api"<|MERGE_RESOLUTION|>--- conflicted
+++ resolved
@@ -1,10 +1,6 @@
 [tool.poetry]
 name = "flashbots"
-<<<<<<< HEAD
 version = "1.0.0"
-=======
-version = "0.4.4"
->>>>>>> 9e694d37
 description = ""
 readme = "README.md"
 authors = ["Georgios Konstantopoulos <me@gakonst.com>", "Nikolas Papaioannou <n0k0@hacky.software>"]
